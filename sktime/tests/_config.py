--- conflicted
+++ resolved
@@ -12,8 +12,8 @@
 from sklearn.pipeline import make_pipeline
 from sklearn.preprocessing import FunctionTransformer
 from sklearn.preprocessing import StandardScaler
-
 from sktime.classification.hybrid import HIVECOTEV1
+from sktime.classification.hybrid import HIVECOTEV2
 from sktime.forecasting.fbprophet import Prophet
 from sktime.base import BaseEstimator
 from sktime.classification.base import BaseClassifier
@@ -22,8 +22,8 @@
 from sktime.classification.dictionary_based import ContractableBOSS
 from sktime.classification.dictionary_based import TemporalDictionaryEnsemble
 from sktime.classification.interval_based import RandomIntervalSpectralForest
-from sktime.classification.interval_based._cif import CanonicalIntervalForest
-from sktime.classification.interval_based._drcif import DrCIF
+from sktime.classification.interval_based import CanonicalIntervalForest
+from sktime.classification.interval_based import DrCIF
 from sktime.classification.interval_based import TimeSeriesForestClassifier as TSFC
 from sktime.classification.interval_based import SupervisedTimeSeriesForest
 from sktime.classification.kernel_based import ROCKETClassifier
@@ -91,11 +91,6 @@
 # What do they fail? ShapeDTW fails on 3d_numpy_input test, not set up for that
 EXCLUDE_ESTIMATORS = [
     "ShapeDTW",
-<<<<<<< HEAD
-    "HIVECOTEV1",
-    "HIVECOTEV2",
-=======
->>>>>>> bb9d5e55
     "ElasticEnsemble",
     "ProximityForest",
     "ProximityStump",
@@ -106,6 +101,7 @@
     "ShapeletTransformClassifier": ["check_fit_idempotent"],
     "ContractedShapeletTransform": ["check_fit_idempotent"],
     "HIVECOTEV1": ["check_fit_idempotent", "check_multiprocessing_idempotent"],
+    "HIVECOTEV2": ["check_fit_idempotent", "check_multiprocessing_idempotent"],
 }
 
 # We here configure estimators for basic unit testing, including setting of
@@ -229,6 +225,16 @@
         "rise_params": {"n_estimators": 2},
         "cboss_params": {"n_parameter_samples": 6, "max_ensemble_size": 2},
     },
+    HIVECOTEV2: {
+        "stc_params": {"n_estimators": 2, "transform_contract_in_mins": 0.025},
+        "drcif_params": {"n_estimators": 2},
+        "arsenal_params": {"num_kernels": 100},
+        "tde_params": {
+            "n_parameter_samples": 6,
+            "max_ensemble_size": 2,
+            "randomly_selected_params": 3,
+        },
+    },
     TSFreshFeatureExtractor: {"disable_progressbar": True, "show_warnings": False},
     TSFreshRelevantFeatureExtractor: {
         "disable_progressbar": True,
