--- conflicted
+++ resolved
@@ -2,13 +2,7 @@
 __all__ = [
     "ShapeletTransformClassifier",
     "MrSEQLClassifier",
-<<<<<<< HEAD
-    "ROCKETClassifier",
-    "Arsenal",
-=======
->>>>>>> a07fe129
 ]
 
-from sktime.classification.shapelet_based._arsenal import Arsenal
 from sktime.classification.shapelet_based._stc import ShapeletTransformClassifier
 from sktime.classification.shapelet_based.mrseql.mrseql import MrSEQLClassifier