--- conflicted
+++ resolved
@@ -15,17 +15,10 @@
 from sklearn.utils import check_random_state
 from sklearn.utils.multiclass import class_distribution
 
-<<<<<<< HEAD
-from sktime.classification.interval_based.vector_classifiers import (
-    ContinuousIntervalTree,
-)
-from sktime.classification.interval_based.vector_classifiers._continuous_interval_tree import (
-=======
 from sktime.classification.interval_based.vector import (
     ContinuousIntervalTree,
 )
 from sktime.classification.interval_based.vector._continuous_interval_tree import (
->>>>>>> f775ac89
     _drcif_feature,
 )
 from sktime.transformations.panel.catch22 import Catch22
@@ -110,19 +103,12 @@
         n_estimators=200,
         n_intervals=None,
         att_subsample_size=10,
-<<<<<<< HEAD
-=======
         base_estimator=None,
->>>>>>> f775ac89
         save_transform_for_estimate=False,
         n_jobs=1,
         random_state=None,
     ):
-<<<<<<< HEAD
-        self.base_estimator = ContinuousIntervalTree()
-=======
         self.base_estimator = base_estimator
->>>>>>> f775ac89
 
         self.n_estimators = n_estimators
         self.n_intervals = n_intervals
@@ -174,8 +160,6 @@
         self.n_classes = np.unique(y).shape[0]
         self.classes_ = class_distribution(np.asarray(y).reshape(-1, 1))[0][0]
 
-<<<<<<< HEAD
-=======
         if self.base_estimator is None or self.base_estimator == "CIT":
             self.tree = ContinuousIntervalTree()
         elif self.base_estimator == "DTC":
@@ -185,7 +169,6 @@
         else:
             raise ValueError("DrCIF invalid base estimator given.")
 
->>>>>>> f775ac89
         X_p = np.zeros(
             (
                 self.n_instances,
@@ -440,11 +423,6 @@
         self, X, X_p, X_d, classifier, intervals, dims, atts
     ):
         c22 = Catch22()
-<<<<<<< HEAD
-        return classifier.predict_proba_drcif(
-            X, X_p, X_d, c22, self.__n_intervals, intervals, dims, atts
-        )
-=======
         if self.tree is ContinuousIntervalTree:
             return classifier.predict_proba_drcif(
                 X, X_p, X_d, c22, self.__n_intervals, intervals, dims, atts
@@ -471,5 +449,4 @@
             transformed_x = transformed_x.T
             np.nan_to_num(transformed_x, False, 0, 0, 0)
 
-            return classifier.predict_proba(transformed_x)
->>>>>>> f775ac89
+            return classifier.predict_proba(transformed_x)