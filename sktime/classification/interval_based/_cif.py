--- conflicted
+++ resolved
@@ -15,17 +15,10 @@
 from sklearn.utils import check_random_state
 from sklearn.utils.multiclass import class_distribution
 
-<<<<<<< HEAD
-from sktime.classification.interval_based.vector_classifiers import (
-    ContinuousIntervalTree,
-)
-from sktime.classification.interval_based.vector_classifiers._continuous_interval_tree import (
-=======
 from sktime.classification.interval_based.vector import (
     ContinuousIntervalTree,
 )
 from sktime.classification.interval_based.vector._continuous_interval_tree import (
->>>>>>> f775ac89
     _cif_feature,
 )
 from sktime.transformations.panel.catch22 import Catch22
@@ -116,11 +109,7 @@
         n_jobs=1,
         random_state=None,
     ):
-<<<<<<< HEAD
-        self.base_estimator = ContinuousIntervalTree()
-=======
         self.base_estimator = base_estimator
->>>>>>> f775ac89
 
         self.n_estimators = n_estimators
         self.n_intervals = n_intervals
@@ -337,11 +326,6 @@
 
     def _predict_proba_for_estimator(self, X, classifier, intervals, dims, atts):
         c22 = Catch22()
-<<<<<<< HEAD
-        return classifier.predict_proba_cif(X, c22, intervals, dims, atts)
-
-    def temporal_importance_curves(self):
-=======
         if self.tree is ContinuousIntervalTree:
             return classifier.predict_proba_cif(X, c22, intervals, dims, atts)
         else:
@@ -368,7 +352,6 @@
                 " be ContinuousIntervalTree."
             )
 
->>>>>>> f775ac89
         curves = np.zeros((25, self.n_dims, self.series_length))
         for i, tree in enumerate(self.classifiers):
             splits, gains = tree.tree_splits_gain()
@@ -380,10 +363,6 @@
                 dim = self.dims[i][interval]
 
                 for j in range(
-<<<<<<< HEAD
-                        self.intervals[i][interval][0], self.intervals[i][interval][1] + 1
-=======
                     self.intervals[i][interval][0], self.intervals[i][interval][1] + 1
->>>>>>> f775ac89
                 ):
                     curves[att][dim][j] += gain