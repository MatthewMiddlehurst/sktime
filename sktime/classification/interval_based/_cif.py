--- conflicted
+++ resolved
@@ -14,18 +14,10 @@
 from sklearn.utils import check_random_state
 from sklearn.utils.multiclass import class_distribution
 
-<<<<<<< HEAD
-from sktime.classification.interval_based.vector import (
-    ContinuousIntervalTree,
-)
-from sktime.classification.interval_based.vector._continuous_interval_tree import (
-    _cif_feature,
-=======
 
 from sktime.contrib._continuous_interval_tree import (
     _cif_feature,
     ContinuousIntervalTree,
->>>>>>> 811a9fe4
 )
 from sktime.transformations.panel.catch22 import Catch22
 from sktime.utils.validation.panel import check_X, check_X_y
@@ -164,17 +156,10 @@
         self.n_classes = np.unique(y).shape[0]
         self.classes_ = class_distribution(np.asarray(y).reshape(-1, 1))[0][0]
 
-<<<<<<< HEAD
-        if self.base_estimator is None or self.base_estimator == "CIT":
-            self.tree = ContinuousIntervalTree()
-        elif self.base_estimator == "DTC":
-            self.tree = DecisionTreeClassifier(criterion="entropy")
-=======
         if self.base_estimator is None or self.base_estimator == "DTC":
             self.tree = DecisionTreeClassifier(criterion="entropy")
         elif self.base_estimator == "CIT":
             self.tree = ContinuousIntervalTree()
->>>>>>> 811a9fe4
         elif isinstance(self.base_estimator, BaseEstimator):
             self.tree = self.base_estimator
         else:
@@ -323,10 +308,7 @@
         tree = clone(self.tree)
         tree.set_params(random_state=rs)
         transformed_x = transformed_x.T
-<<<<<<< HEAD
-=======
         transformed_x = transformed_x.round(8)
->>>>>>> 811a9fe4
         transformed_x = np.nan_to_num(transformed_x, False, 0, 0, 0)
         tree.fit(transformed_x, y)
 
@@ -334,11 +316,7 @@
 
     def _predict_proba_for_estimator(self, X, classifier, intervals, dims, atts):
         c22 = Catch22(outlier_norm=True)
-<<<<<<< HEAD
-        if self.tree is ContinuousIntervalTree:
-=======
         if isinstance(self.tree, ContinuousIntervalTree):
->>>>>>> 811a9fe4
             return classifier.predict_proba_cif(X, c22, intervals, dims, atts)
         else:
             transformed_x = np.empty(
@@ -353,10 +331,7 @@
                     )
 
             transformed_x = transformed_x.T
-<<<<<<< HEAD
-=======
             transformed_x.round(8)
->>>>>>> 811a9fe4
             np.nan_to_num(transformed_x, False, 0, 0, 0)
 
             return classifier.predict_proba(transformed_x)
@@ -364,11 +339,7 @@
     def temporal_importance_curves(self):
         if not isinstance(self.tree, ContinuousIntervalTree):
             raise ValueError(
-<<<<<<< HEAD
-                "DrCIF base estimator for temporal importance curves must"
-=======
                 "CIF base estimator for temporal importance curves must"
->>>>>>> 811a9fe4
                 " be ContinuousIntervalTree."
             )
 
