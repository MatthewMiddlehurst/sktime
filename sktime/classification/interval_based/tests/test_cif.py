# -*- coding: utf-8 -*-
import numpy as np
from numpy import testing

from sktime.classification.interval_based._cif import CanonicalIntervalForest
from sktime.datasets import load_gunpoint, load_italy_power_demand, load_basic_motions


def test_cif_on_gunpoint():
    # load gunpoint data
    X_train, y_train = load_gunpoint(split="train", return_X_y=True)
    X_test, y_test = load_gunpoint(split="test", return_X_y=True)
    indices = np.random.RandomState(0).permutation(10)

    # train CIF
    cif = CanonicalIntervalForest(n_estimators=20, random_state=0)
    cif.fit(X_train.iloc[indices], y_train[indices])

    # assert probabilities are the same
    probas = cif.predict_proba(X_test.iloc[indices])
    testing.assert_array_equal(probas, cif_gunpoint_probas)


def test_cif_on_power_demand():
    # load power demand data
    X_train, y_train = load_italy_power_demand(split="train", return_X_y=True)
    X_test, y_test = load_italy_power_demand(split="test", return_X_y=True)
    indices = np.random.RandomState(0).permutation(100)

    # train CIF
    cif = CanonicalIntervalForest(n_estimators=20, random_state=0)
    cif.fit(X_train, y_train)

    score = cif.score(X_test.iloc[indices], y_test[indices])
    assert score >= 0.92


<<<<<<< HEAD
def test_cif_dtc_on_power_demand():
=======
def test_cif_cit_on_power_demand():
>>>>>>> 811a9fe4
    # load power demand data
    X_train, y_train = load_italy_power_demand(split="train", return_X_y=True)
    X_test, y_test = load_italy_power_demand(split="test", return_X_y=True)
    indices = np.random.RandomState(0).permutation(100)

    # train CIF
<<<<<<< HEAD
    cif = CanonicalIntervalForest(n_estimators=20, base_estimator="DTC", random_state=0)
=======
    cif = CanonicalIntervalForest(n_estimators=20, base_estimator="CIT", random_state=0)
>>>>>>> 811a9fe4
    cif.fit(X_train, y_train)

    score = cif.score(X_test.iloc[indices], y_test[indices])
    assert score >= 0.92


def test_cif_on_basic_motions():
    # load basic motions data
    X_train, y_train = load_basic_motions(split="train", return_X_y=True)
    X_test, y_test = load_basic_motions(split="test", return_X_y=True)
    indices = np.random.RandomState(0).permutation(20)

    # train CIF
    cif = CanonicalIntervalForest(n_estimators=20, random_state=0)
    cif.fit(X_train.iloc[indices], y_train[indices])

    # assert probabilities are the same
    probas = cif.predict_proba(X_test.iloc[indices])
    testing.assert_array_equal(probas, cif_basic_motions_probas)


cif_gunpoint_probas = np.array(
    [
        [
            0.05,
            0.95,
<<<<<<< HEAD
        ],
        [
            0.6,
            0.4,
=======
>>>>>>> 811a9fe4
        ],
        [
            0.6,
            0.4,
        ],
        [
<<<<<<< HEAD
            0.35,
            0.65,
        ],
        [
            0.05,
            0.95,
        ],
        [
            0.65,
            0.35,
        ],
        [
            0.15,
            0.85,
        ],
        [
            0.7,
            0.3,
=======
            0.65,
            0.35,
        ],
        [
            0.3,
            0.7,
        ],
        [
            0.05,
            0.95,
        ],
        [
            0.75,
            0.25,
        ],
        [
            0.05,
            0.95,
        ],
        [
            0.65,
            0.35,
>>>>>>> 811a9fe4
        ],
        [
            0.75,
            0.25,
        ],
        [
<<<<<<< HEAD
            0.2,
            0.8,
=======
            0.15,
            0.85,
>>>>>>> 811a9fe4
        ],
    ]
)
cif_basic_motions_probas = np.array(
    [
        [
            1.0,
            0.0,
        ],
        [
            0.0,
            1.0,
        ],
        [
<<<<<<< HEAD
            0.9,
            0.1,
=======
            1.0,
            0.0,
>>>>>>> 811a9fe4
        ],
        [
            0.0,
            1.0,
        ],
        [
<<<<<<< HEAD
            0.9,
            0.1,
=======
            1.0,
            0.0,
>>>>>>> 811a9fe4
        ],
        [
            1.0,
            0.0,
        ],
        [
            0.0,
            1.0,
        ],
        [
            1.0,
            0.0,
        ],
        [
<<<<<<< HEAD
            0.05,
            0.95,
=======
            0.0,
            1.0,
>>>>>>> 811a9fe4
        ],
        [
            0.0,
            1.0,
        ],
        [
            0.0,
            1.0,
        ],
        [
<<<<<<< HEAD
            0.9,
            0.1,
=======
            0.95,
            0.05,
>>>>>>> 811a9fe4
        ],
        [
            0.0,
            1.0,
        ],
        [
<<<<<<< HEAD
            0.05,
            0.95,
        ],
        [
            0.95,
            0.05,
        ],
        [
            0.9,
            0.1,
=======
            0.0,
            1.0,
        ],
        [
            1.0,
            0.0,
        ],
        [
            1.0,
            0.0,
>>>>>>> 811a9fe4
        ],
        [
            0.0,
            1.0,
        ],
        [
            0.0,
            1.0,
        ],
        [
            0.95,
            0.05,
        ],
        [
            1.0,
            0.0,
        ],
    ]
)


# def print_array(array):
#     print('[')
#     for sub_array in array:
#         print('[')
#         for value in sub_array:
#             print(value.astype(str), end='')
#             print(', ')
#         print('],')
#     print(']')
#
#
# if __name__ == "__main__":
#     X_train, y_train = load_gunpoint(split="train", return_X_y=True)
#     X_test, y_test = load_gunpoint(split="test", return_X_y=True)
#     indices = np.random.RandomState(0).permutation(10)
#
#     cif_u = CanonicalIntervalForest(n_estimators=20, random_state=0)
#
#     cif_u.fit(X_train.iloc[indices], y_train[indices])
#     probas = cif_u.predict_proba(X_test.iloc[indices])
#     print_array(probas)
#
#     X_train, y_train = load_basic_motions(split="train", return_X_y=True)
#     X_test, y_test = load_basic_motions(split="test", return_X_y=True)
#     indices = np.random.RandomState(0).permutation(20)
#
#     cif_m = CanonicalIntervalForest(n_estimators=20, random_state=0)
#
#     cif_m.fit(X_train.iloc[indices], y_train[indices])
#     probas = cif_m.predict_proba(X_test.iloc[indices])
#     print_array(probas)<|MERGE_RESOLUTION|>--- conflicted
+++ resolved
@@ -35,22 +35,14 @@
     assert score >= 0.92
 
 
-<<<<<<< HEAD
-def test_cif_dtc_on_power_demand():
-=======
 def test_cif_cit_on_power_demand():
->>>>>>> 811a9fe4
     # load power demand data
     X_train, y_train = load_italy_power_demand(split="train", return_X_y=True)
     X_test, y_test = load_italy_power_demand(split="test", return_X_y=True)
     indices = np.random.RandomState(0).permutation(100)
 
     # train CIF
-<<<<<<< HEAD
-    cif = CanonicalIntervalForest(n_estimators=20, base_estimator="DTC", random_state=0)
-=======
     cif = CanonicalIntervalForest(n_estimators=20, base_estimator="CIT", random_state=0)
->>>>>>> 811a9fe4
     cif.fit(X_train, y_train)
 
     score = cif.score(X_test.iloc[indices], y_test[indices])
@@ -77,75 +69,42 @@
         [
             0.05,
             0.95,
-<<<<<<< HEAD
-        ],
-        [
-            0.6,
-            0.4,
-=======
->>>>>>> 811a9fe4
-        ],
-        [
-            0.6,
-            0.4,
-        ],
-        [
-<<<<<<< HEAD
-            0.35,
-            0.65,
-        ],
-        [
-            0.05,
-            0.95,
+        ],
+        [
+            0.5,
+            0.5,
         ],
         [
             0.65,
             0.35,
         ],
         [
+            0.3,
+            0.7,
+        ],
+        [
+            0.05,
+            0.95,
+        ],
+        [
+            0.75,
+            0.25,
+        ],
+        [
+            0.05,
+            0.95,
+        ],
+        [
+            0.65,
+            0.35,
+        ],
+        [
+            0.75,
+            0.25,
+        ],
+        [
             0.15,
             0.85,
-        ],
-        [
-            0.7,
-            0.3,
-=======
-            0.65,
-            0.35,
-        ],
-        [
-            0.3,
-            0.7,
-        ],
-        [
-            0.05,
-            0.95,
-        ],
-        [
-            0.75,
-            0.25,
-        ],
-        [
-            0.05,
-            0.95,
-        ],
-        [
-            0.65,
-            0.35,
->>>>>>> 811a9fe4
-        ],
-        [
-            0.75,
-            0.25,
-        ],
-        [
-<<<<<<< HEAD
-            0.2,
-            0.8,
-=======
-            0.15,
-            0.85,
->>>>>>> 811a9fe4
         ],
     ]
 )
@@ -160,93 +119,60 @@
             1.0,
         ],
         [
-<<<<<<< HEAD
-            0.9,
-            0.1,
-=======
-            1.0,
-            0.0,
->>>>>>> 811a9fe4
-        ],
-        [
-            0.0,
-            1.0,
-        ],
-        [
-<<<<<<< HEAD
-            0.9,
-            0.1,
-=======
-            1.0,
-            0.0,
->>>>>>> 811a9fe4
-        ],
-        [
-            1.0,
-            0.0,
-        ],
-        [
-            0.0,
-            1.0,
-        ],
-        [
-            1.0,
-            0.0,
-        ],
-        [
-<<<<<<< HEAD
-            0.05,
-            0.95,
-=======
-            0.0,
-            1.0,
->>>>>>> 811a9fe4
-        ],
-        [
-            0.0,
-            1.0,
-        ],
-        [
-            0.0,
-            1.0,
-        ],
-        [
-<<<<<<< HEAD
-            0.9,
-            0.1,
-=======
-            0.95,
-            0.05,
->>>>>>> 811a9fe4
-        ],
-        [
-            0.0,
-            1.0,
-        ],
-        [
-<<<<<<< HEAD
-            0.05,
-            0.95,
-        ],
-        [
-            0.95,
-            0.05,
-        ],
-        [
-            0.9,
-            0.1,
-=======
-            0.0,
-            1.0,
-        ],
-        [
-            1.0,
-            0.0,
-        ],
-        [
-            1.0,
-            0.0,
->>>>>>> 811a9fe4
+            1.0,
+            0.0,
+        ],
+        [
+            0.0,
+            1.0,
+        ],
+        [
+            1.0,
+            0.0,
+        ],
+        [
+            1.0,
+            0.0,
+        ],
+        [
+            0.0,
+            1.0,
+        ],
+        [
+            1.0,
+            0.0,
+        ],
+        [
+            0.0,
+            1.0,
+        ],
+        [
+            0.0,
+            1.0,
+        ],
+        [
+            0.0,
+            1.0,
+        ],
+        [
+            0.95,
+            0.05,
+        ],
+        [
+            0.0,
+            1.0,
+        ],
+        [
+            0.0,
+            1.0,
+        ],
+        [
+            1.0,
+            0.0,
+        ],
+        [
+            1.0,
+            0.0,
         ],
         [
             0.0,
