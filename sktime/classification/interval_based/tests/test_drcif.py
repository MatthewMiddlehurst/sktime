# -*- coding: utf-8 -*-
import numpy as np
from numpy import testing

from sktime.classification.interval_based._drcif import DrCIF
from sktime.datasets import load_gunpoint, load_italy_power_demand, load_basic_motions


def test_drcif_on_gunpoint():
    # load gunpoint data
    X_train, y_train = load_gunpoint(split="train", return_X_y=True)
    X_test, y_test = load_gunpoint(split="test", return_X_y=True)
    indices = np.random.RandomState(0).permutation(10)

    # train DrCIF
    drcif = DrCIF(n_estimators=20, random_state=0)
    drcif.fit(X_train.iloc[indices], y_train[indices])

    # assert probabilities are the same
    probas = drcif.predict_proba(X_test.iloc[indices])
    testing.assert_array_equal(probas, drcif_gunpoint_probas)


def test_drcif_on_power_demand():
    # load power demand data
    X_train, y_train = load_italy_power_demand(split="train", return_X_y=True)
    X_test, y_test = load_italy_power_demand(split="test", return_X_y=True)
    indices = np.random.RandomState(0).permutation(100)

    # train DrCIF
    drcif = DrCIF(n_estimators=20, random_state=0)
    drcif.fit(X_train, y_train)

    score = drcif.score(X_test.iloc[indices], y_test[indices])
    assert score >= 0.92


<<<<<<< HEAD
def test_drcif_dtc_on_power_demand():
=======
def test_drcif_cit_on_power_demand():
>>>>>>> 811a9fe4
    # load power demand data
    X_train, y_train = load_italy_power_demand(split="train", return_X_y=True)
    X_test, y_test = load_italy_power_demand(split="test", return_X_y=True)
    indices = np.random.RandomState(0).permutation(100)

    # train DrCIF
<<<<<<< HEAD
    drcif = DrCIF(n_estimators=20, base_estimator="DTC", random_state=0)
=======
    drcif = DrCIF(n_estimators=20, base_estimator="CIT", random_state=0)
>>>>>>> 811a9fe4
    drcif.fit(X_train, y_train)

    score = drcif.score(X_test.iloc[indices], y_test[indices])
    assert score >= 0.92


def test_drcif_on_basic_motions():
    # load basic motions data
    X_train, y_train = load_basic_motions(split="train", return_X_y=True)
    X_test, y_test = load_basic_motions(split="test", return_X_y=True)
    indices = np.random.RandomState(0).permutation(20)

    # train DrCIF
    drcif = DrCIF(n_estimators=20, random_state=0)
    drcif.fit(X_train.iloc[indices], y_train[indices])

    # assert probabilities are the same
    probas = drcif.predict_proba(X_test.iloc[indices])
    testing.assert_array_equal(probas, drcif_basic_motions_probas)


drcif_gunpoint_probas = np.array(
    [
        [
<<<<<<< HEAD
            0.1,
            0.9,
        ],
        [
            0.45,
            0.55,
=======
            0.15,
            0.85,
>>>>>>> 811a9fe4
        ],
        [
            0.6,
            0.4,
        ],
        [
<<<<<<< HEAD
            0.15,
            0.85,
        ],
        [
            0.05,
            0.95,
        ],
        [
            0.4,
            0.6,
=======
            0.65,
            0.35,
        ],
        [
            0.25,
            0.75,
        ],
        [
            0.05,
            0.95,
        ],
        [
            0.35,
            0.65,
>>>>>>> 811a9fe4
        ],
        [
            0.2,
            0.8,
        ],
        [
<<<<<<< HEAD
            0.85,
            0.15,
=======
            0.75,
            0.25,
>>>>>>> 811a9fe4
        ],
        [
            0.45,
            0.55,
        ],
        [
<<<<<<< HEAD
            0.05,
            0.95,
=======
            0.15,
            0.85,
>>>>>>> 811a9fe4
        ],
    ]
)
drcif_basic_motions_probas = np.array(
    [
        [
            1.0,
            0.0,
        ],
        [
            0.0,
            1.0,
        ],
        [
            0.85,
            0.15,
        ],
        [
<<<<<<< HEAD
            1.0,
            0.0,
=======
            0.05,
            0.95,
>>>>>>> 811a9fe4
        ],
        [
            1.0,
            0.0,
        ],
        [
            1.0,
            0.0,
        ],
        [
<<<<<<< HEAD
            1.0,
            0.0,
        ],
        [
            0.0,
            1.0,
=======
            0.0,
            1.0,
        ],
        [
            1.0,
            0.0,
>>>>>>> 811a9fe4
        ],
        [
            0.0,
            1.0,
        ],
        [
            0.0,
            1.0,
        ],
        [
<<<<<<< HEAD
=======
            0.0,
            1.0,
        ],
        [
>>>>>>> 811a9fe4
            1.0,
            0.0,
        ],
        [
            0.0,
            1.0,
        ],
        [
            0.0,
            1.0,
        ],
        [
            1.0,
            0.0,
        ],
        [
            1.0,
            0.0,
        ],
        [
            0.0,
            1.0,
        ],
        [
<<<<<<< HEAD
            0.0,
            1.0,
=======
            0.05,
            0.95,
>>>>>>> 811a9fe4
        ],
        [
            1.0,
            0.0,
        ],
        [
            1.0,
            0.0,
        ],
    ]
)


# def print_array(array):
#     print('[')
#     for sub_array in array:
#         print('[')
#         for value in sub_array:
#             print(value.astype(str), end='')
#             print(', ')
#         print('],')
#     print(']')
#
#
# if __name__ == "__main__":
#     X_train, y_train = load_gunpoint(split="train", return_X_y=True)
#     X_test, y_test = load_gunpoint(split="test", return_X_y=True)
#     indices = np.random.RandomState(0).permutation(10)
#
#     drcif_u = DrCIF(n_estimators=20, random_state=0)
#
#     drcif_u.fit(X_train.iloc[indices], y_train[indices])
#     probas = drcif_u.predict_proba(X_test.iloc[indices])
#     print_array(probas)
#
#     X_train, y_train = load_basic_motions(split="train", return_X_y=True)
#     X_test, y_test = load_basic_motions(split="test", return_X_y=True)
#     indices = np.random.RandomState(0).permutation(20)
#
#     drcif_m = DrCIF(n_estimators=20, random_state=0)
#
#     drcif_m.fit(X_train.iloc[indices], y_train[indices])
#     probas = drcif_m.predict_proba(X_test.iloc[indices])
#     print_array(probas)<|MERGE_RESOLUTION|>--- conflicted
+++ resolved
@@ -35,22 +35,14 @@
     assert score >= 0.92
 
 
-<<<<<<< HEAD
-def test_drcif_dtc_on_power_demand():
-=======
 def test_drcif_cit_on_power_demand():
->>>>>>> 811a9fe4
     # load power demand data
     X_train, y_train = load_italy_power_demand(split="train", return_X_y=True)
     X_test, y_test = load_italy_power_demand(split="test", return_X_y=True)
     indices = np.random.RandomState(0).permutation(100)
 
     # train DrCIF
-<<<<<<< HEAD
-    drcif = DrCIF(n_estimators=20, base_estimator="DTC", random_state=0)
-=======
     drcif = DrCIF(n_estimators=20, base_estimator="CIT", random_state=0)
->>>>>>> 811a9fe4
     drcif.fit(X_train, y_train)
 
     score = drcif.score(X_test.iloc[indices], y_test[indices])
@@ -75,76 +67,44 @@
 drcif_gunpoint_probas = np.array(
     [
         [
-<<<<<<< HEAD
-            0.1,
-            0.9,
+            0.15,
+            0.85,
+        ],
+        [
+            0.4,
+            0.6,
+        ],
+        [
+            0.65,
+            0.35,
+        ],
+        [
+            0.25,
+            0.75,
+        ],
+        [
+            0.05,
+            0.95,
+        ],
+        [
+            0.35,
+            0.65,
+        ],
+        [
+            0.15,
+            0.85,
+        ],
+        [
+            0.75,
+            0.25,
         ],
         [
             0.45,
             0.55,
-=======
-            0.15,
-            0.85,
->>>>>>> 811a9fe4
-        ],
-        [
-            0.6,
-            0.4,
-        ],
-        [
-<<<<<<< HEAD
-            0.15,
-            0.85,
-        ],
-        [
-            0.05,
-            0.95,
-        ],
-        [
-            0.4,
-            0.6,
-=======
-            0.65,
-            0.35,
-        ],
-        [
-            0.25,
-            0.75,
-        ],
-        [
-            0.05,
-            0.95,
-        ],
-        [
-            0.35,
-            0.65,
->>>>>>> 811a9fe4
-        ],
-        [
-            0.2,
-            0.8,
-        ],
-        [
-<<<<<<< HEAD
-            0.85,
-            0.15,
-=======
-            0.75,
-            0.25,
->>>>>>> 811a9fe4
-        ],
-        [
-            0.45,
-            0.55,
-        ],
-        [
-<<<<<<< HEAD
-            0.05,
-            0.95,
-=======
-            0.15,
-            0.85,
->>>>>>> 811a9fe4
+        ],
+        [
+            0.15,
+            0.85,
         ],
     ]
 )
@@ -163,86 +123,64 @@
             0.15,
         ],
         [
-<<<<<<< HEAD
-            1.0,
-            0.0,
-=======
-            0.05,
-            0.95,
->>>>>>> 811a9fe4
-        ],
-        [
-            1.0,
-            0.0,
-        ],
-        [
-            1.0,
-            0.0,
-        ],
-        [
-<<<<<<< HEAD
-            1.0,
-            0.0,
-        ],
-        [
-            0.0,
-            1.0,
-=======
-            0.0,
-            1.0,
-        ],
-        [
-            1.0,
-            0.0,
->>>>>>> 811a9fe4
-        ],
-        [
-            0.0,
-            1.0,
-        ],
-        [
-            0.0,
-            1.0,
-        ],
-        [
-<<<<<<< HEAD
-=======
-            0.0,
-            1.0,
-        ],
-        [
->>>>>>> 811a9fe4
-            1.0,
-            0.0,
-        ],
-        [
-            0.0,
-            1.0,
-        ],
-        [
-            0.0,
-            1.0,
-        ],
-        [
-            1.0,
-            0.0,
-        ],
-        [
-            1.0,
-            0.0,
-        ],
-        [
-            0.0,
-            1.0,
-        ],
-        [
-<<<<<<< HEAD
-            0.0,
-            1.0,
-=======
-            0.05,
-            0.95,
->>>>>>> 811a9fe4
+            0.05,
+            0.95,
+        ],
+        [
+            0.95,
+            0.05,
+        ],
+        [
+            1.0,
+            0.0,
+        ],
+        [
+            0.0,
+            1.0,
+        ],
+        [
+            1.0,
+            0.0,
+        ],
+        [
+            0.0,
+            1.0,
+        ],
+        [
+            0.05,
+            0.95,
+        ],
+        [
+            0.0,
+            1.0,
+        ],
+        [
+            1.0,
+            0.0,
+        ],
+        [
+            0.0,
+            1.0,
+        ],
+        [
+            0.0,
+            1.0,
+        ],
+        [
+            0.95,
+            0.05,
+        ],
+        [
+            1.0,
+            0.0,
+        ],
+        [
+            0.0,
+            1.0,
+        ],
+        [
+            0.05,
+            0.95,
         ],
         [
             1.0,
