--- conflicted
+++ resolved
@@ -67,82 +67,44 @@
 drcif_gunpoint_probas = np.array(
     [
         [
-<<<<<<< HEAD
+            0.0,
+            1.0,
+        ],
+        [
+            0.5,
+            0.5,
+        ],
+        [
+            0.7,
+            0.3,
+        ],
+        [
             0.1,
             0.9,
         ],
         [
-            0.5,
-            0.5,
-        ],
-        [
-            0.6,
-            0.4,
-        ],
-        [
-            0.15,
-            0.85,
-=======
-            0.0,
-            1.0,
-        ],
-        [
-            0.5,
-            0.5,
-        ],
-        [
-            0.7,
-            0.3,
->>>>>>> f775ac89
-        ],
-        [
-            0.05,
-            0.95,
-        ],
-        [
-<<<<<<< HEAD
-            0.35,
-            0.65,
+            0.0,
+            1.0,
+        ],
+        [
+            0.5,
+            0.5,
+        ],
+        [
+            0.2,
+            0.8,
+        ],
+        [
+            0.8,
+            0.2,
+        ],
+        [
+            0.5,
+            0.5,
         ],
         [
             0.1,
             0.9,
-        ],
-        [
-            0.8,
-            0.2,
-        ],
-        [
-            0.55,
-            0.45,
-        ],
-        [
-            0.05,
-            0.95,
-=======
-            0.0,
-            1.0,
-        ],
-        [
-            0.5,
-            0.5,
-        ],
-        [
-            0.2,
-            0.8,
-        ],
-        [
-            0.8,
-            0.2,
-        ],
-        [
-            0.5,
-            0.5,
-        ],
-        [
-            0.1,
-            0.9,
->>>>>>> f775ac89
         ],
     ]
 )
@@ -248,11 +210,7 @@
 #     X_test, y_test = load_gunpoint(split="test", return_X_y=True)
 #     indices = np.random.RandomState(0).permutation(10)
 #
-<<<<<<< HEAD
-#     drcif_u = DrCIF(n_estimators=20, random_state=0)
-=======
 #     drcif_u = DrCIF(n_estimators=10, random_state=0)
->>>>>>> f775ac89
 #
 #     drcif_u.fit(X_train.iloc[indices], y_train[indices])
 #     probas = drcif_u.predict_proba(X_test.iloc[indices])
@@ -262,11 +220,7 @@
 #     X_test, y_test = load_basic_motions(split="test", return_X_y=True)
 #     indices = np.random.RandomState(0).permutation(20)
 #
-<<<<<<< HEAD
-#     drcif_m = DrCIF(n_estimators=20, random_state=0)
-=======
 #     drcif_m = DrCIF(n_estimators=10, random_state=0)
->>>>>>> f775ac89
 #
 #     drcif_m.fit(X_train.iloc[indices], y_train[indices])
 #     probas = drcif_m.predict_proba(X_test.iloc[indices])
