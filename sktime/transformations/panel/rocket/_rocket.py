# -*- coding: utf-8 -*-
__author__ = "Angus Dempster"
__all__ = ["Rocket"]

import numpy as np
import pandas as pd

from sktime.transformations.base import _PanelToTabularTransformer
from sktime.utils.validation.panel import check_X

<<<<<<< HEAD
_check_soft_dependencies("numba")
from numba import njit, set_num_threads, get_num_threads  # noqa: E402
from numba import prange  # noqa: E402
=======
from numba import njit
from numba import prange
>>>>>>> 4be4866a


class Rocket(_PanelToTabularTransformer):
    """ROCKET

    RandOm Convolutional KErnel Transform

    @article{dempster_etal_2019,
      author  = {Dempster, Angus and Petitjean, Francois and Webb,
      Geoffrey I},
      title   = {ROCKET: Exceptionally fast and accurate time series
      classification using random convolutional kernels},
      year    = {2019},
      journal = {arXiv:1910.13051}
    }

    Parameters
    ----------
    num_kernels  : int, number of random convolutional kernels (default 10,000)
    normalise    : boolean, whether or not to normalise the input time
    series per instance (default True)
    n_jobs             : int, optional (default=1) The number of jobs to run in
    parallel for `transform`. ``-1`` means using all processors.
    random_state : int (ignored unless int due to compatability with Numba),
    random seed (optional, default None)
    """

    def __init__(self, num_kernels=10_000, normalise=True, n_jobs=1, random_state=None):
        self.num_kernels = num_kernels
        self.normalise = normalise
        self.n_jobs = n_jobs
        self.random_state = random_state if isinstance(random_state, int) else None
        super(Rocket, self).__init__()

    def fit(self, X, y=None):
        """Infers time series length and number of channels / dimensions (
        for multivariate time series) from input pandas DataFrame,
        and generates random kernels.

        Parameters
        ----------
        X : pandas DataFrame, input time series (sktime format)
        y : array_like, target values (optional, ignored as irrelevant)

        Returns
        -------
        self
        """
        X = check_X(X, coerce_to_numpy=True)
        _, self.n_columns, n_timepoints = X.shape
        self.kernels = _generate_kernels(
            n_timepoints, self.num_kernels, self.n_columns, self.random_state
        )
        self._is_fitted = True
        return self

    def transform(self, X, y=None):
        """Transforms input time series using random convolutional kernels.

        Parameters
        ----------
        X : pandas DataFrame, input time series (sktime format)
        y : array_like, target values (optional, ignored as irrelevant)

        Returns
        -------
        pandas DataFrame, transformed features
        """
        self.check_is_fitted()
        _X = check_X(X, coerce_to_numpy=True)
        if self.normalise:
            _X = (_X - _X.mean(axis=-1, keepdims=True)) / (
                _X.std(axis=-1, keepdims=True) + 1e-8
            )
        prev_threads = get_num_threads()
        set_num_threads(self.n_jobs)
        t = pd.DataFrame(_apply_kernels(_X, self.kernels))
        set_num_threads(prev_threads)
        return t


@njit(
    "Tuple((float64[:],int32[:],float64[:],int32[:],int32[:],int32[:],"
    "int32[:]))(int64,int64,int64,optional(int64))",
    cache=True,
)
def _generate_kernels(n_timepoints, num_kernels, n_columns, seed):
    if seed is not None:
        np.random.seed(seed)

    candidate_lengths = np.array((7, 9, 11), dtype=np.int32)
    lengths = np.random.choice(candidate_lengths, num_kernels)

    num_channel_indices = np.zeros(num_kernels, dtype=np.int32)
    for i in range(num_kernels):
        limit = min(n_columns, lengths[i])
        num_channel_indices[i] = 2 ** np.random.uniform(0, np.log2(limit + 1))

    channel_indices = np.zeros(num_channel_indices.sum(), dtype=np.int32)

    weights = np.zeros(
        np.int32(
            np.dot(lengths.astype(np.float64), num_channel_indices.astype(np.float64))
        ),
        dtype=np.float64,
    )
    biases = np.zeros(num_kernels, dtype=np.float64)
    dilations = np.zeros(num_kernels, dtype=np.int32)
    paddings = np.zeros(num_kernels, dtype=np.int32)

    a1 = 0  # for weights
    a2 = 0  # for channel_indices

    for i in range(num_kernels):

        _length = lengths[i]
        _num_channel_indices = num_channel_indices[i]

        _weights = np.random.normal(0, 1, _num_channel_indices * _length)

        b1 = a1 + (_num_channel_indices * _length)
        b2 = a2 + _num_channel_indices

        a3 = 0  # for weights (per channel)
        for _ in range(_num_channel_indices):
            b3 = a3 + _length
            _weights[a3:b3] = _weights[a3:b3] - _weights[a3:b3].mean()
            a3 = b3

        weights[a1:b1] = _weights

        channel_indices[a2:b2] = np.random.choice(
            np.arange(0, n_columns), _num_channel_indices, replace=False
        )

        biases[i] = np.random.uniform(-1, 1)

        dilation = 2 ** np.random.uniform(
            0, np.log2((n_timepoints - 1) / (_length - 1))
        )
        dilation = np.int32(dilation)
        dilations[i] = dilation

        padding = ((_length - 1) * dilation) // 2 if np.random.randint(2) == 1 else 0
        paddings[i] = padding

        a1 = b1
        a2 = b2

    return (
        weights,
        lengths,
        biases,
        dilations,
        paddings,
        num_channel_indices,
        channel_indices,
    )


@njit(fastmath=True, cache=True)
def _apply_kernel_univariate(X, weights, length, bias, dilation, padding):
    n_timepoints = len(X)

    output_length = (n_timepoints + (2 * padding)) - ((length - 1) * dilation)

    _ppv = 0
    _max = np.NINF

    end = (n_timepoints + padding) - ((length - 1) * dilation)

    for i in range(-padding, end):

        _sum = bias

        index = i

        for j in range(length):

            if index > -1 and index < n_timepoints:
                _sum = _sum + weights[j] * X[index]

            index = index + dilation

        if _sum > _max:
            _max = _sum

        if _sum > 0:
            _ppv += 1

    return _ppv / output_length, _max


@njit(fastmath=True, cache=True)
def _apply_kernel_multivariate(
    X, weights, length, bias, dilation, padding, num_channel_indices, channel_indices
):
    n_columns, n_timepoints = X.shape

    output_length = (n_timepoints + (2 * padding)) - ((length - 1) * dilation)

    _ppv = 0
    _max = np.NINF

    end = (n_timepoints + padding) - ((length - 1) * dilation)

    for i in range(-padding, end):

        _sum = bias

        index = i

        for j in range(length):

            if index > -1 and index < n_timepoints:

                for k in range(num_channel_indices):
                    _sum = _sum + weights[k, j] * X[channel_indices[k], index]

            index = index + dilation

        if _sum > _max:
            _max = _sum

        if _sum > 0:
            _ppv += 1

    return _ppv / output_length, _max


@njit(
    "float64[:,:](float64[:,:,:],Tuple((float64[::1],int32[:],float64[:],"
    "int32[:],int32[:],int32[:],int32[:])))",
    parallel=True,
    fastmath=True,
    cache=True,
)
def _apply_kernels(X, kernels):
    (
        weights,
        lengths,
        biases,
        dilations,
        paddings,
        num_channel_indices,
        channel_indices,
    ) = kernels

    n_instances, n_columns, _ = X.shape
    num_kernels = len(lengths)

    _X = np.zeros(
        (n_instances, num_kernels * 2), dtype=np.float64
    )  # 2 features per kernel

    for i in prange(n_instances):

        a1 = 0  # for weights
        a2 = 0  # for channel_indices
        a3 = 0  # for features

        for j in range(num_kernels):

            b1 = a1 + num_channel_indices[j] * lengths[j]
            b2 = a2 + num_channel_indices[j]
            b3 = a3 + 2

            if num_channel_indices[j] == 1:

                _X[i, a3:b3] = _apply_kernel_univariate(
                    X[i, channel_indices[a2]],
                    weights[a1:b1],
                    lengths[j],
                    biases[j],
                    dilations[j],
                    paddings[j],
                )

            else:

                _weights = weights[a1:b1].reshape((num_channel_indices[j], lengths[j]))

                _X[i, a3:b3] = _apply_kernel_multivariate(
                    X[i],
                    _weights,
                    lengths[j],
                    biases[j],
                    dilations[j],
                    paddings[j],
                    num_channel_indices[j],
                    channel_indices[a2:b2],
                )

            a1 = b1
            a2 = b2
            a3 = b3

    return _X<|MERGE_RESOLUTION|>--- conflicted
+++ resolved
@@ -8,14 +8,8 @@
 from sktime.transformations.base import _PanelToTabularTransformer
 from sktime.utils.validation.panel import check_X
 
-<<<<<<< HEAD
-_check_soft_dependencies("numba")
-from numba import njit, set_num_threads, get_num_threads  # noqa: E402
-from numba import prange  # noqa: E402
-=======
 from numba import njit
 from numba import prange
->>>>>>> 4be4866a
 
 
 class Rocket(_PanelToTabularTransformer):
