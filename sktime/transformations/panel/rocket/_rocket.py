--- conflicted
+++ resolved
@@ -87,15 +87,11 @@
                 _X.std(axis=-1, keepdims=True) + 1e-8
             )
         prev_threads = get_num_threads()
-<<<<<<< HEAD
-        set_num_threads(self.n_jobs)
-=======
         if self.n_jobs < 1 or self.n_jobs > multiprocessing.cpu_count():
             n_jobs = multiprocessing.cpu_count()
         else:
             n_jobs = self.n_jobs
         set_num_threads(n_jobs)
->>>>>>> a07fe129
         t = pd.DataFrame(_apply_kernels(_X, self.kernels))
         set_num_threads(prev_threads)
         return t
