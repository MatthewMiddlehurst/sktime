--- conflicted
+++ resolved
@@ -44,11 +44,7 @@
     "\n",
     "from sktime.classification.hybrid import Catch22ForestClassifier\n",
     "from sktime.datasets import load_basic_motions, load_italy_power_demand\n",
-<<<<<<< HEAD
-    "from sktime.transformations.panel.catch22_features import Catch22"
-=======
     "from sktime.transformations.panel.catch22 import Catch22"
->>>>>>> f775ac89
    ],
    "outputs": []
   },
