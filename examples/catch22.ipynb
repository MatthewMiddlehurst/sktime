--- conflicted
+++ resolved
@@ -39,22 +39,14 @@
      "shell.execute_reply": "2020-12-19T14:30:08.036857Z"
     }
    },
-   "outputs": [],
    "source": [
     "from sklearn import metrics\n",
     "\n",
-    "from sktime.classification.hybrid._catch22_forest_classifier import (\n",
-    "    Catch22ForestClassifier,\n",
-    ")\n",
+    "from sktime.classification.hybrid import Catch22ForestClassifier\n",
     "from sktime.datasets import load_basic_motions, load_italy_power_demand\n",
-<<<<<<< HEAD
-    "from sktime.transformations.panel.catch22 import Catch22"
+    "from sktime.transformations.panel.catch22_features import Catch22"
    ],
    "outputs": []
-=======
-    "from sktime.transformations.panel.catch22_features import Catch22"
-   ]
->>>>>>> 4be4866a
   },
   {
    "cell_type": "markdown",
@@ -124,9 +116,7 @@
    "outputs": [
     {
      "data": {
-      "text/plain": [
-       "Catch22()"
-      ]
+      "text/plain": "Catch22()"
      },
      "execution_count": 3,
      "metadata": {},
@@ -252,9 +242,7 @@
    "outputs": [
     {
      "data": {
-      "text/plain": [
-       "Catch22()"
-      ]
+      "text/plain": "Catch22()"
      },
      "execution_count": 6,
      "metadata": {},
@@ -339,9 +327,7 @@
    "outputs": [
     {
      "data": {
-      "text/plain": [
-       "Catch22ForestClassifier(random_state=0)"
-      ]
+      "text/plain": "Catch22ForestClassifier(random_state=0)"
      },
      "execution_count": 8,
      "metadata": {},
@@ -381,9 +367,9 @@
  ],
  "metadata": {
   "kernelspec": {
-   "display_name": "Python 3",
+   "name": "python3",
    "language": "python",
-   "name": "python3"
+   "display_name": "Python 3"
   },
   "language_info": {
    "codemirror_mode": {
